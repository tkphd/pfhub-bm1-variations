--- conflicted
+++ resolved
@@ -2,6 +2,7 @@
 
 import numpy as np
 import matplotlib
+# from line_profiler import profile
 
 π = np.pi
 L = 200
@@ -28,41 +29,44 @@
         x, y = [self.vmin, self.midpoint, self.vmax], [0, 0.5, 1]
         return np.ma.masked_array(np.interp(value, x, y), np.isnan(value))
 
+# @profile
 def finterf(c_hat, Ksq):
     # interfacial free energy density
     return κ * np.fft.irfftn(Ksq * c_hat**2).real
 
 
+# @profile
 def fbulk(c):
     # bulk free energy density
     return ρ * (c - α)**2 * (β - c)**2
 
 
+# @profile
 def dfdc(c):
     # derivative of bulk free energy density
     return 2 * ρ * (c - α) * (β - c) * (α + β - 2 * c)
 
 
-<<<<<<< HEAD
 # @profile
 def dfdc_linear(c):
     return 2 * ρ * ((α**2 + 2 * α * β + β**2) * c - α**2 * β - α * β**2)
 
 # @profile
-=======
->>>>>>> a2226154
 def dfdc_nonlinear(c):
     return 4.0 * ρ * c**3 - 6.0 * ρ * (α + β) * c**2
 
 
+# @profile
 def c_x(c_hat, K):
     return np.fft.irfftn(c_hat * 1j * K[0]).real
 
 
+# @profile
 def c_y(c_hat, K):
     return np.fft.irfftn(c_hat * 1j * K[1]).real
 
 
+# @profile
 def free_energy(c, c_hat, K, dx):
     """
     Cf. Trefethen Eqn. 12.5: typical integration is sub-spatially
@@ -73,6 +77,7 @@
     return dx**2 * (κ/2 * (cx**2 + cy**2) + fbulk(c)).sum()
 
 
+# @profile
 def autocorrelation(data):
     """Compute the auto-correlation / 2-point statistics of a field variable"""
     signal = data - np.mean(data)
@@ -83,10 +88,12 @@
     return cor
 
 
+# @profile
 def radial_average(data, r, R):
     return data[(R > r - 0.5) & (R < r + 0.5)].mean()
 
 
+# @profile
 def radial_profile(data, center=None):
     """Take the average in concentric rings around the center of a field"""
     if center is None:
@@ -103,6 +110,7 @@
 
 
 class Evolver:
+    # @profile
     def __init__(self, c, c_old, dx):
         self.dx = dx
 
@@ -132,13 +140,16 @@
         #                           * (np.abs(self.K[1]) < self.nyquist_mode),
         #                             dtype=bool)
 
+    # @profile
     def free_energy(self):
         return free_energy(self.c, self.c_hat, self.K, self.dx)
 
+    # @profile
     def residual(self, numer_coeff, denom_coeff):
         # r = F(xⁿ)
         return np.abs(np.linalg.norm((1.0 - denom_coeff) * self.c_hat - numer_coeff * self.dfdc_hat)).real
 
+    # @profile
     def sweep(self, numer_coeff, denom_coeff):
         # Always sweep the non-linear terms at least twice
         self.c_hat_prev[:] = self.c_hat
@@ -153,14 +164,10 @@
 
         self.c_sweep[:] = self.c
 
-<<<<<<< HEAD
+        return self.residual(numer_coeff, denom_coeff)
+
     # @profile
     def solve(self, dt, maxsweeps=20, rtol=1e-6):
-=======
-        return self.residual(numer_coeff, denom_coeff)
-
-    def solve(self, dt, maxsweeps=1000, rtol=7e-4):
->>>>>>> a2226154
         # semi-implicit discretization of the PFHub equation of motion
         residual = 1.0
         sweep = 0
@@ -199,6 +206,7 @@
     on uniform rectangular grids with periodic boundary conditions.
     For derivation, see `fourier-interpolation.ipynb`.
     """
+    # @profile
     def __init__(self, shape):
         """
         Set the "fine mesh" details
@@ -206,6 +214,7 @@
         self.shape = shape
         self.fine = None
 
+    # @profile
     def pad(self, v_hat):
         """
         Zero-pad "before and after" coarse data to fit fine mesh size
@@ -221,6 +230,7 @@
         z = z.reshape((len(N), 1))
         return np.pad(v_hat, z)
 
+    # @profile
     def upsample(self, v):
         """
         Interpolate the coarse field data $v$ onto the fine mesh
@@ -231,6 +241,7 @@
         return scale * np.fft.ifftn(np.fft.ifftshift(u_hat)).real
 
 
+# @profile
 def log_hn(h, n, b=np.log(1000)):
     """
     Support function for plotting 𝒪(hⁿ) on a log-log scale:
@@ -247,6 +258,7 @@
     return np.exp(b) * h**n
 
 
+# @profile
 def progression(start=0):
     """
     Generate a sequence of numbers that progress in logarithmic space:
