--- conflicted
+++ resolved
@@ -1,13 +1,8 @@
 # Makefile for PFHub BM 1 variations
 # with periodic grids and serial solvers
 
-<<<<<<< HEAD
-TIMEFMT = '\n   %E 〔%e𝑠 wall,  %U𝑠 user,  %S𝑠 sys,  %M KB,  %F faults,  %c switches〕'
+TIMEFMT = '\n   %E〔%e𝑠 wall,  %U𝑠 user,  %S𝑠 sys,  %M KB,  %F faults,  %c switches〕'
 SWEEPS = 3
-=======
-TIMEFMT = '\n   %E〔%e𝑠 wall,  %U𝑠 user,  %S𝑠 sys,  %M KB,  %F faults,  %c switches〕'
-SWEEPS = 10
->>>>>>> 7df50896
 
 .PHONY: clean orig peri zany viz mks-orig mks-peri mks-zany
 
